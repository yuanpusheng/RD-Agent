# TODO:
# Implement to feedback.
<<<<<<< HEAD

import json
import pickle
from pathlib import Path
=======
import json
from rdagent.oai.llm_utils import APIBackend
from rdagent.core.proposal import HypothesisExperiment2Feedback, Trace, Hypothesis, HypothesisFeedback, Scenario
from rdagent.core.experiment import Experiment
>>>>>>> c578bf04

import pandas as pd
from jinja2 import Environment, StrictUndefined

from rdagent.core.experiment import Experiment
from rdagent.core.log import RDAgentLog
from rdagent.core.prompts import Prompts
from rdagent.core.proposal import (
    Hypothesis,
    HypothesisExperiment2Feedback,
    HypothesisFeedback,
    Trace,
)
from rdagent.oai.llm_utils import APIBackend
from rdagent.utils.env import QTDockerEnv

feedback_prompts = Prompts(file_path=Path(__file__).parent.parent / "prompts.yaml")
DIRNAME = Path(__file__).absolute().resolve().parent
logger = RDAgentLog()


<<<<<<< HEAD
class QlibModelHypothesisExperiment2Feedback(HypothesisExperiment2Feedback): ...


class QlibFactorHypothesisExperiment2Feedback(HypothesisExperiment2Feedback):
    def generateFeedback(self, exp: Experiment, hypothesis: Hypothesis, trace: Trace) -> HypothesisFeedback:
        """
        Generate feedback for the given experiment and hypothesis.

        Args:
            exp (QlibFactorExperiment): The experiment to generate feedback for.
            hypothesis (QlibFactorHypothesis): The hypothesis to generate feedback for.
            trace (Trace): The trace of the experiment.

        Returns:
            Any: The feedback generated for the given experiment and hypothesis.
        """
        logger.info("Generating feedback...")
        hypothesis_text = hypothesis.hypothesis
        current_result = exp.result
        tasks_factors = [task.get_task_information() for task in exp.sub_tasks]
        sota_result = exp.based_experiments[-1].result

        # Generate the system prompt
        sys_prompt = (
            Environment(undefined=StrictUndefined)
            .from_string(feedback_prompts["data_feedback_generation"]["system"])
            .render(scenario=self.scen.get_scenario_all_desc())
        )

        # Generate the user prompt
        usr_prompt = (
            Environment(undefined=StrictUndefined)
            .from_string(feedback_prompts["data_feedback_generation"]["user"])
            .render(
                hypothesis_text=hypothesis_text,
                task_details=tasks_factors,
                current_result=current_result,
                sota_result=sota_result,
            )
        )

        # Call the APIBackend to generate the response for hypothesis feedback
        response = APIBackend().build_messages_and_create_chat_completion(
            user_prompt=usr_prompt,
            system_prompt=sys_prompt,
            json_mode=True,
        )

        # Parse the JSON response to extract the feedback
        response_json = json.loads(response)

        # Extract fields from JSON response
        observations = response_json.get("Observations", "No observations provided")
        hypothesis_evaluation = response_json.get("Feedback for Hypothesis", "No feedback provided")
        new_hypothesis = response_json.get("New Hypothesis", "No new hypothesis provided")
        reason = response_json.get("Reasoning", "No reasoning provided")
        decision = response_json.get("Replace Best Result", "no").lower() == "yes"

        # Create HypothesisFeedback object
        hypothesis_feedback = HypothesisFeedback(
            observations=observations,
            hypothesis_evaluation=hypothesis_evaluation,
            new_hypothesis=new_hypothesis,
            reason=reason,
            decision=decision,
        )

        logger.info(
            "Generated Hypothesis Feedback:\n"
            f"Observations: {observations}\n"
            f"Feedback for Hypothesis: {hypothesis_evaluation}\n"
            f"New Hypothesis: {new_hypothesis}\n"
            f"Reason: {reason}\n"
            f"Replace Best Result: {'Yes' if decision else 'No'}"
        )

        return hypothesis_feedback
=======
class QlibModelHypothesisExperiment2Feedback(HypothesisExperiment2Feedback):
    """Generated feedbacks on the hypothesis from **Executed** Implementations of different tasks & their comparisons with previous performances"""

    def generateFeedback(self, exp: Experiment, hypothesis: Hypothesis, trace: Trace) -> HypothesisFeedback:
        """
        The `ti` should be executed and the results should be included, as well as the comparison between previous results (done by LLM).
        For example: `mlflow` of Qlib will be included.
        """

        # Define the system prompt for hypothesis feedback
        sys_prompt_hypothesis = (
            "You are a professional result analysis assistant. You will receive a result and a hypothesis. "
            "Your task is to provide feedback on how well the result supports or refutes the hypothesis by judging from the observation of performance increase or decrease. "
            "Please provide detailed and constructive feedback. "
            "Example JSON Structure for Result Analysis: "
            '{"Observations": "Your overall observations here", "Feedback for Hypothesis": "Observations related to the hypothesis", '
            '"New Hypothesis": "Put your new hypothesis here.", "Reasoning": "Provide reasoning for the hypothesis here.", '
            '"Decision": "True or False"}'
        )

        # Define the user prompt for hypothesis feedback
        context = trace.scen
        last_experiment_info = trace.get_last_experiment_info()

        if last_experiment_info:
            last_hypothesis, last_task, last_result = last_experiment_info
            last_info_str = f"Last Round Information:\nHypothesis: {last_hypothesis.hypothesis}\nTask: {last_task}\nResult: {last_result}\n"
        else:
            last_info_str = "This is the first round. No previous information available."

        usr_prompt_hypothesis = f'''
            We are in an experiment of finding hypothesis and validating or rejecting them so that in the end we have a powerful model generated.
            Here are the context: {context}. 
            {last_info_str}
            
            Now let's come to this round. You will receive the result and you will evaluate if the performance increases or decreases. 
            Hypothesis: {hypothesis.hypothesis}\n
            Relevant Reasoning: {hypothesis.reason}\n
            Result: {exp.result}\n

            Compare and observe. Which result has a better return and lower risk? If the performance increases， the hypothesis should be considered positive (working). 
            Hence, with the hypotheses, relevant reasonings, and results in mind (comparison), provide detailed and constructive feedback and suggest a new hypothesis. 
        '''

        try:
            # Call the APIBackend to generate the response for hypothesis feedback
            response_hypothesis = APIBackend().build_messages_and_create_chat_completion(
                user_prompt=usr_prompt_hypothesis,
                system_prompt=sys_prompt_hypothesis,
                json_mode=True,
            )
            
            # Parse the JSON response to extract the feedback
            response_json_hypothesis = json.loads(response_hypothesis)
            hypothesis_feedback = HypothesisFeedback(
                observations=response_json_hypothesis.get("Observations", "No observations provided"),
                hypothesis_evaluation=response_json_hypothesis.get("Feedback for Hypothesis", "No feedback provided"),
                new_hypothesis=response_json_hypothesis.get("New Hypothesis", "No new hypothesis provided"),
                reason=response_json_hypothesis.get("Reasoning", "No reasoning provided"),
                decision=response_json_hypothesis.get("Decision", "false").lower() == "true"
            )

            return hypothesis_feedback

        except json.JSONDecodeError as e:
            # TODO:  (Xiao) I think raising a specific type of ERROR to make caller know sth bad has happend would be more reasonable
            print("Error parsing JSON response from LLM for hypothesis feedback:", e)
        except Exception as e:
            print("An unexpected error occurred while generating hypothesis feedback:", e)

        return HypothesisFeedback(
            observations="No observations",
            hypothesis_evaluation="No feedback",
            new_hypothesis="No new hypothesis",
            reason="No reasoning",
            decision=False
        )
>>>>>>> c578bf04
<|MERGE_RESOLUTION|>--- conflicted
+++ resolved
@@ -1,18 +1,9 @@
 # TODO:
 # Implement to feedback.
-<<<<<<< HEAD
 
 import json
-import pickle
 from pathlib import Path
-=======
-import json
-from rdagent.oai.llm_utils import APIBackend
-from rdagent.core.proposal import HypothesisExperiment2Feedback, Trace, Hypothesis, HypothesisFeedback, Scenario
-from rdagent.core.experiment import Experiment
->>>>>>> c578bf04
 
-import pandas as pd
 from jinja2 import Environment, StrictUndefined
 
 from rdagent.core.experiment import Experiment
@@ -25,15 +16,10 @@
     Trace,
 )
 from rdagent.oai.llm_utils import APIBackend
-from rdagent.utils.env import QTDockerEnv
 
 feedback_prompts = Prompts(file_path=Path(__file__).parent.parent / "prompts.yaml")
 DIRNAME = Path(__file__).absolute().resolve().parent
 logger = RDAgentLog()
-
-
-<<<<<<< HEAD
-class QlibModelHypothesisExperiment2Feedback(HypothesisExperiment2Feedback): ...
 
 
 class QlibFactorHypothesisExperiment2Feedback(HypothesisExperiment2Feedback):
@@ -110,7 +96,8 @@
         )
 
         return hypothesis_feedback
-=======
+
+
 class QlibModelHypothesisExperiment2Feedback(HypothesisExperiment2Feedback):
     """Generated feedbacks on the hypothesis from **Executed** Implementations of different tasks & their comparisons with previous performances"""
 
@@ -141,7 +128,7 @@
         else:
             last_info_str = "This is the first round. No previous information available."
 
-        usr_prompt_hypothesis = f'''
+        usr_prompt_hypothesis = f"""
             We are in an experiment of finding hypothesis and validating or rejecting them so that in the end we have a powerful model generated.
             Here are the context: {context}. 
             {last_info_str}
@@ -152,8 +139,8 @@
             Result: {exp.result}\n
 
             Compare and observe. Which result has a better return and lower risk? If the performance increases， the hypothesis should be considered positive (working). 
-            Hence, with the hypotheses, relevant reasonings, and results in mind (comparison), provide detailed and constructive feedback and suggest a new hypothesis. 
-        '''
+            Hence, with the hypotheses, relevant reasoning, and results in mind (comparison), provide detailed and constructive feedback and suggest a new hypothesis. 
+        """
 
         try:
             # Call the APIBackend to generate the response for hypothesis feedback
@@ -162,7 +149,7 @@
                 system_prompt=sys_prompt_hypothesis,
                 json_mode=True,
             )
-            
+
             # Parse the JSON response to extract the feedback
             response_json_hypothesis = json.loads(response_hypothesis)
             hypothesis_feedback = HypothesisFeedback(
@@ -170,13 +157,13 @@
                 hypothesis_evaluation=response_json_hypothesis.get("Feedback for Hypothesis", "No feedback provided"),
                 new_hypothesis=response_json_hypothesis.get("New Hypothesis", "No new hypothesis provided"),
                 reason=response_json_hypothesis.get("Reasoning", "No reasoning provided"),
-                decision=response_json_hypothesis.get("Decision", "false").lower() == "true"
+                decision=response_json_hypothesis.get("Decision", "false").lower() == "true",
             )
 
             return hypothesis_feedback
 
         except json.JSONDecodeError as e:
-            # TODO:  (Xiao) I think raising a specific type of ERROR to make caller know sth bad has happend would be more reasonable
+            # TODO:  (Xiao) I think raising a specific type of ERROR to make caller know sth bad has happened would be more reasonable
             print("Error parsing JSON response from LLM for hypothesis feedback:", e)
         except Exception as e:
             print("An unexpected error occurred while generating hypothesis feedback:", e)
@@ -186,6 +173,5 @@
             hypothesis_evaluation="No feedback",
             new_hypothesis="No new hypothesis",
             reason="No reasoning",
-            decision=False
-        )
->>>>>>> c578bf04
+            decision=False,
+        )